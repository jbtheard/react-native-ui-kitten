<nga-layout>
  <nga-layout-header fixed [ngClass]="{ 'transparent': transparentHeader }">
    <react-header></react-header>
  </nga-layout-header>

  <nga-layout-column>
  <section class="kitten">
    <div class="wrapper">
      <div class="title-container">
        <header class="title">
          <h2>React Native</h2>
          <h1 class="ui-kitten">UI Kitten</h1>
          <p>Mobile framework with easily customizable elements</p>
          <a href="https://itunes.apple.com/us/app/kitten-tricks/id1246143230" class="button platform-button" target="_blank"><i class="ion-social-apple"></i>IOS DEMO</a>
          <a href="https://play.google.com/store/apps/details?id=com.akveo.kittenTricks" class="button platform-button" target="_blank"><i class="ion-social-android"></i>ANDROID DEMO</a>
        </header>
      </div>
    </div>
    <img src="assets/backgroundMainScreenPhone.png">
  </section>

  <section class="demo">
    <div class="wrapper">
      <h3>WHAT IS IT?</h3>
      <p>React-native-ui-kitten is a framework that contains set of commonly used UI components styled in similar way.
        Despite there are a lot of standalone react-native components nowadays there’s not so many frameworks that offer
        you a bunch of commonly used ones as a single dependency with similar UI design.
        For instance in Web Development there are CSS frameworks like Bootstrap that allows you to add a single include
        and use dozens of nice-looking elements. You can also style them according to your corporate guidelines by just
        changing variables.  Our framework attempts to fill this gap. You focus on business logic and it takes care of
        visual appearance. We have also brought the concept similar to css classes that will save you time when styling
        some particular elements. And the most awesome thing: you can <b>change themes on the</b> fly by just passing different
        set of variables. <b>100% native</b>. Give our kitten a try!
      </p>
      <a class="button" href="#/docs/">READ MORE</a>
      <h3>KITTEN TRICKS</h3>
      <h4>Framework Demo</h4>
<<<<<<< HEAD
      <img src="assets/screensImage.png">
      <p>React-native-ui-kitten is a framework that helps you to bootstrap
        your mobile application development. You focus on business logic and
        it takes care of visual appearence; it has brought some well known concepts
        from web to make mobile components reusable and customizable</p>
      <h4>Download Demo:</h4>
      <a class="button platform-button" href="#"><i class="ion-social-android"></i>GOOGLE PLAY</a>
      <a class="button platform-button" href="#"><i class="ion-social-apple"></i>APP STORE</a>
      <h3>HOW DOES IT WORKS</h3>
      <p>React-native-ui-kitten is a framework that helps you to bootstrap
        your mobile application development. You focus on business logic and
        it takes care of visual appearence; it has brought some well known concepts
        from web to make mobile components reusable and customizable</p>
      <a class="button" href="https://github.com">READ MORE</a>
  </div>
=======
      <img class="screens" src="assets/screensImage.png">
      <p> <b>Kitten Tricks</b> is a live demo of react-native-ui-kitten published on both App Store and Google Play.
        You can use it as a <b>starter kit</b> for your next mobile application.
        Download the sources, integrate it with backend and there you go!
        You’ve got a cross-platform native application. Moreover it’s all <b>FREE</b> and open-source</p>
      <h4>Download Demo:</h4>
      <div class="button-container">
        <a class="store-badge" href="https://itunes.apple.com/us/app/kitten-tricks/id1246143230" target="_blank">
          <img alt="Download on the App Store" src="assets/appStore.svg">
        </a>
        <a class="store-badge" href="https://play.google.com/store/apps/details?id=com.akveo.kittenTricks" target="_blank">
          <img alt="Get it on Google Play" src="assets/googlePlay.svg">
        </a>

        <a href="https://github.com/akveo/kittenTricks" target="_blank" class="github-btn">
           <i class="ion-social-github"></i>View it on Github
        </a>
      </div>
    </div>
>>>>>>> fd232896
</section>

  <section class="contacts">
    <img src="assets/cloudsImage.png">
    <div class="wrapper">
      <h3>HOW YOU CAN SUPPORT US</h3>
      <p>Here's what you can do</p>
      <div class="contact-container">
        <div class="contact-button">
          <a class="icons" href="https://github.com/akveo/react-native-ui-kitten" target="_blank">
            <img class="icon-socio" src="assets/githubIcon.png" alt="github">
            <!--<img class="icon-cloud" src="assets/cloudIcon.png">-->
          </a>
          Star us
        </div>
        <div class="contact-button">
            <a class="icons" href="https://twitter.com/akveo_inc" target="_blank">
              <img class="icon-socio" src="assets/twitterIcon.png" alt="twitter">
              <!--<img class="icon-cloud" src="assets/cloudIcon.png" >-->
            </a>
          Follow us
        </div>
        <div class="contact-button">
          <a class="icons" href="https://www.facebook.com/akveo" target="_blank">
            <img class="icon-socio" src="assets/facebookIcon.png" alt="facebook">
            <!--<img class="icon-cloud" src="assets/cloudIcon.png">-->
          </a>
          Like us
        </div>
      </div>
      <p>You're awesome!</p>
    </div>
    <img class="big-circle-img" src="assets/bigCircle.png">
  </section>
  <section class="hire-block">
    <div class="wrapper">
      <H4>CAN I HIRE YOU?</H4>
<<<<<<< HEAD
      <p>Yes! We are available for hire. Visit our homepage or simply leave us a note
        at <a href="mailto:contact@akveo.com"><b>contact@akveo.com</b></a>. We will be happy to work with you!</p>
=======
      <p>Yes! We are available for hire. Visit our <a href="http://akveo.com" target="_blank"><b>homepage</b></a> or simply leave us a note
        at <a href="mailto:contact@akveo.com" target="_blank"><b>contact@akveo.com</b></a>. We will be happy to work with you!</p>
>>>>>>> fd232896
    </div>
  </section>
  <nga-layout-footer>
    <react-footer></react-footer>
  </nga-layout-footer>
</nga-layout-column>
</nga-layout><|MERGE_RESOLUTION|>--- conflicted
+++ resolved
@@ -35,23 +35,6 @@
       <a class="button" href="#/docs/">READ MORE</a>
       <h3>KITTEN TRICKS</h3>
       <h4>Framework Demo</h4>
-<<<<<<< HEAD
-      <img src="assets/screensImage.png">
-      <p>React-native-ui-kitten is a framework that helps you to bootstrap
-        your mobile application development. You focus on business logic and
-        it takes care of visual appearence; it has brought some well known concepts
-        from web to make mobile components reusable and customizable</p>
-      <h4>Download Demo:</h4>
-      <a class="button platform-button" href="#"><i class="ion-social-android"></i>GOOGLE PLAY</a>
-      <a class="button platform-button" href="#"><i class="ion-social-apple"></i>APP STORE</a>
-      <h3>HOW DOES IT WORKS</h3>
-      <p>React-native-ui-kitten is a framework that helps you to bootstrap
-        your mobile application development. You focus on business logic and
-        it takes care of visual appearence; it has brought some well known concepts
-        from web to make mobile components reusable and customizable</p>
-      <a class="button" href="https://github.com">READ MORE</a>
-  </div>
-=======
       <img class="screens" src="assets/screensImage.png">
       <p> <b>Kitten Tricks</b> is a live demo of react-native-ui-kitten published on both App Store and Google Play.
         You can use it as a <b>starter kit</b> for your next mobile application.
@@ -71,7 +54,6 @@
         </a>
       </div>
     </div>
->>>>>>> fd232896
 </section>
 
   <section class="contacts">
@@ -83,21 +65,18 @@
         <div class="contact-button">
           <a class="icons" href="https://github.com/akveo/react-native-ui-kitten" target="_blank">
             <img class="icon-socio" src="assets/githubIcon.png" alt="github">
-            <!--<img class="icon-cloud" src="assets/cloudIcon.png">-->
           </a>
           Star us
         </div>
         <div class="contact-button">
             <a class="icons" href="https://twitter.com/akveo_inc" target="_blank">
               <img class="icon-socio" src="assets/twitterIcon.png" alt="twitter">
-              <!--<img class="icon-cloud" src="assets/cloudIcon.png" >-->
             </a>
           Follow us
         </div>
         <div class="contact-button">
           <a class="icons" href="https://www.facebook.com/akveo" target="_blank">
             <img class="icon-socio" src="assets/facebookIcon.png" alt="facebook">
-            <!--<img class="icon-cloud" src="assets/cloudIcon.png">-->
           </a>
           Like us
         </div>
@@ -109,13 +88,8 @@
   <section class="hire-block">
     <div class="wrapper">
       <H4>CAN I HIRE YOU?</H4>
-<<<<<<< HEAD
-      <p>Yes! We are available for hire. Visit our homepage or simply leave us a note
-        at <a href="mailto:contact@akveo.com"><b>contact@akveo.com</b></a>. We will be happy to work with you!</p>
-=======
       <p>Yes! We are available for hire. Visit our <a href="http://akveo.com" target="_blank"><b>homepage</b></a> or simply leave us a note
         at <a href="mailto:contact@akveo.com" target="_blank"><b>contact@akveo.com</b></a>. We will be happy to work with you!</p>
->>>>>>> fd232896
     </div>
   </section>
   <nga-layout-footer>
